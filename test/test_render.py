--- conflicted
+++ resolved
@@ -4,6 +4,7 @@
 import os
 from gibson2 import assets
 import matplotlib.pyplot as plt
+import GPUtil
 
 dir = os.path.join(os.path.dirname(assets.__file__), 'test')
 
@@ -22,27 +23,21 @@
     #plt.imshow(np.concatenate([rgb, seg], axis=1)) # uncomment these two lines to show the rendering results
     #plt.show()
     assert (np.allclose(np.mean(rgb, axis=(0, 1)), np.array([0.51661223, 0.5035339, 0.4777793, 1.]), rtol=1e-3))
-<<<<<<< HEAD
     renderer.release()
 
+
 def test_render_rendering_cleaning():
-    renderer = MeshRenderer(width=800, height=600)
-    renderer.load_object(os.path.join(dir, 'mesh/bed1a77d92d64f5cbbaaae4feed64ec1_new.obj'))
-    renderer.add_instance(0)
-    renderer.set_camera([0, 0, 1.2], [0, 1, 1.2], [0, 1, 0])
-    renderer.set_fov(90)
-    rgb, _, seg, _ = renderer.render()
-    plt.imshow(np.concatenate([rgb, seg], axis=1)) # uncomment these two lines to show the rendering results
-    plt.show()
-    #assert (np.allclose(np.mean(rgb, axis=(0, 1)), np.array([0.51661223, 0.5035339, 0.4777793, 1.]), rtol=1e-3))
-
-    renderer.clean()
-    rgb, _, seg, _ = renderer.render()
-    plt.imshow(np.concatenate([rgb, seg], axis=1))  # uncomment these two lines to show the rendering results
-    plt.show()
-
-    renderer.release()
-#test_render_rendering_cleaning()
+    for i in range(5):
+        renderer = MeshRenderer(width=800, height=600)
+        renderer.load_object(os.path.join(dir, 'mesh/bed1a77d92d64f5cbbaaae4feed64ec1_new.obj'))
+        renderer.add_instance(0)
+        renderer.set_camera([0, 0, 1.2], [0, 1, 1.2], [0, 1, 0])
+        renderer.set_fov(90)
+        rgb, _, seg, _ = renderer.render()
+        assert (np.allclose(np.mean(rgb, axis=(0, 1)), np.array([0.51661223, 0.5035339, 0.4777793, 1.]), rtol=1e-3))
+        GPUtil.showUtilization()
+        renderer.release()
+        GPUtil.showUtilization()
 
 '''
 def test_tensor_render_rendering():
@@ -69,7 +64,4 @@
     # print(np.mean(img_np.astype(np.float32), axis = (0,1)))
     # print(np.mean(img_np2.astype(np.float32), axis = (0,1)))
     renderer.release()
-'''
-=======
-    renderer.release()
->>>>>>> dd8e4f9b
+'''