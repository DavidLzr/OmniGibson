import argparse
import json
import os
import subprocess
import tempfile
import contextlib
import inspect
from copy import deepcopy
from pathlib import Path
from cryptography.fernet import Fernet
from collections import defaultdict
from urllib.request import urlretrieve
import yaml
import progressbar
import omnigibson as og
from omnigibson.macros import gm
from omnigibson.utils.ui_utils import create_module_logger
if os.getenv("OMNIGIBSON_NO_OMNIVERSE", default=0) != "1":
    from pxr import Usd
from pxr import Usd

# Create module logger
log = create_module_logger(module_name=__name__)

pbar = None

def show_progress(block_num, block_size, total_size):
    global pbar
    if pbar is None:
        pbar = progressbar.ProgressBar(maxval=total_size)
        pbar.start()

    downloaded = block_num * block_size
    if downloaded < total_size:
        pbar.update(downloaded)
    else:
        pbar.finish()
        pbar = None

def is_dot_file(p):
    """
    Check if a filename starts with a dot.
    Note that while this does not actually correspond to checking for hidden files on Windows, the
    files we want to ignore will still start with a dot and thus this works.

    Returns:
        bool: true if a folder is hidden in the OS
    """
    return p.startswith(".")


def get_og_avg_category_specs():
    """
    Load average object specs (dimension and mass) for objects

    Returns:
        dict: Average category specifications for all object categories
    """
    avg_obj_dim_file = os.path.join(gm.DATASET_PATH, "metadata", "avg_category_specs.json")
    if os.path.exists(avg_obj_dim_file):
        with open(avg_obj_dim_file) as f:
            return json.load(f)
    else:
        log.warning(
            "Requested average specs of the object categories in the OmniGibson Dataset of objects, but the "
            "file cannot be found. Did you download the dataset? Returning an empty dictionary"
        )
        return dict()


<<<<<<< HEAD
def get_assisted_grasping_categories():
    """
    Generate a list of categories that can be grasped using assisted grasping,
    using labels provided in average category specs file.

    Returns:
        list of str: Object category allowlist for assisted grasping
    """
    assisted_grasp_category_allow_list = set()
    avg_category_spec = get_og_avg_category_specs()
    for k, v in avg_category_spec.items():
        assisted_grasp_category_allow_list.add(k)
    return assisted_grasp_category_allow_list


=======
>>>>>>> ac8113e2
def get_og_category_ids():
    """
    Get OmniGibson object categories

    Returns:
        str: file path to the scene name
    """
    og_dataset_path = gm.DATASET_PATH
    og_categories_files = os.path.join(og_dataset_path, "metadata", "categories.txt")
    name_to_id = {}
    with open(og_categories_files, "r") as fp:
        for i, l in enumerate(fp.readlines()):
            name_to_id[l.rstrip()] = i
    return defaultdict(lambda: 255, name_to_id)


def get_available_og_scenes():
    """
    OmniGibson interactive scenes

    Returns:
        list: Available OmniGibson interactive scenes
    """
    og_dataset_path = gm.DATASET_PATH
    og_scenes_path = os.path.join(og_dataset_path, "scenes")
    available_og_scenes = sorted(
        [f for f in os.listdir(og_scenes_path) if (not is_dot_file(f) and f != "background")]
    )
    return available_og_scenes


def get_og_scene_path(scene_name):
    """
    Get OmniGibson scene path

    Args:
        scene_name (str): scene name, e.g., "Rs_int"

    Returns:
        str: file path to the scene name
    """
    og_dataset_path = gm.DATASET_PATH
    og_scenes_path = os.path.join(og_dataset_path, "scenes")
    log.info("Scene name: {}".format(scene_name))
    assert scene_name in os.listdir(og_scenes_path), "Scene {} does not exist".format(scene_name)
    return os.path.join(og_scenes_path, scene_name)


def get_og_category_path(category_name):
    """
    Get OmniGibson object category path

    Args:
        category_name (str): object category

    Returns:
        str: file path to the object category
    """
    og_dataset_path = gm.DATASET_PATH
    og_categories_path = os.path.join(og_dataset_path, "objects")
    assert category_name in os.listdir(og_categories_path), "Category {} does not exist".format(category_name)
    return os.path.join(og_categories_path, category_name)


def get_og_model_path(category_name, model_name):
    """
    Get OmniGibson object model path

    Args:
        category_name (str): object category
        model_name (str): object model

    Returns:
        str: file path to the object model
    """
    og_category_path = get_og_category_path(category_name)
    assert model_name in os.listdir(og_category_path), "Model {} from category {} does not exist".format(
        model_name, category_name
    )
    return os.path.join(og_category_path, model_name)


def get_all_system_categories():
    """
    Get OmniGibson all system categories

    Returns:
        list: all system categories
    """
    og_dataset_path = gm.DATASET_PATH
    og_categories_path = os.path.join(og_dataset_path, "systems")

    categories =[f for f in os.listdir(og_categories_path) if not is_dot_file(f)]
    return sorted(categories)


def get_all_object_categories():
    """
    Get OmniGibson all object categories

    Returns:
        list: all object categories
    """
    og_dataset_path = gm.DATASET_PATH
    og_categories_path = os.path.join(og_dataset_path, "objects")

    categories =[f for f in os.listdir(og_categories_path) if not is_dot_file(f)]
    return sorted(categories)


def get_all_object_models():
    """
    Get OmniGibson all object models

    Returns:
        list: all object model paths
    """
    og_dataset_path = gm.DATASET_PATH
    og_categories_path = os.path.join(og_dataset_path, "objects")

    categories = os.listdir(og_categories_path)
    categories = [item for item in categories if os.path.isdir(os.path.join(og_categories_path, item))]
    models = []
    for category in categories:
        category_models = os.listdir(os.path.join(og_categories_path, category))
        category_models = [
            item for item in category_models if os.path.isdir(os.path.join(og_categories_path, category, item))
        ]
        models.extend([os.path.join(og_categories_path, category, item) for item in category_models])
    return sorted(models)


def get_all_object_category_models(category):
    """
    Get all object models from @category

    Args:
        category (str): Object category name

    Returns:
        list of str: all object models belonging to @category
    """
    og_dataset_path = gm.DATASET_PATH
    og_categories_path = os.path.join(og_dataset_path, "objects", category)
    return sorted(os.listdir(og_categories_path)) if os.path.exists(og_categories_path) else []
<<<<<<< HEAD


def get_all_object_category_models_with_abilities(category, abilities):
    """
    Get all object models from @category whose assets are properly annotated with necessary metalinks to support
    abilities @abilities

    Args:
        category (str): Object category name
        abilities (dict): Dictionary mapping requested abilities to keyword arguments to pass to the corresponding
            object state constructors. The abilities' required annotations will be guaranteed for the returned
            models

    Returns:
        list of str: all object models belonging to @category which are properly annotated with necessary metalinks
            to support the requested list of @abilities
    """
    # Avoid circular imports
    from omnigibson.objects.dataset_object import DatasetObject
    from omnigibson.object_states.factory import get_states_for_ability
    from omnigibson.object_states.link_based_state_mixin import LinkBasedStateMixin

    # Get all valid models
    all_models = get_all_object_category_models(category=category)

    # Generate all object states required per object given the requested set of abilities
    state_types_and_params = [(state_type, params) for ability, params in abilities.items()
                              for state_type in get_states_for_ability(ability)]
    for state_type, _ in state_types_and_params:
        # Add each state's dependencies, too. Note that only required dependencies are added.
        for dependency in state_type.get_dependencies():
            if all(other_state != dependency for other_state, _ in state_types_and_params):
                state_types_and_params.append((dependency, dict()))
    # Prune so that only the link-based states remain
    state_types_and_params = [state_type_and_params for state_type_and_params in state_types_and_params
                              if issubclass(state_type_and_params[0], LinkBasedStateMixin)]

    # Get mapping for class init kwargs
    state_init_default_kwargs = dict()
    for state_type, _ in state_types_and_params:
        default_kwargs = inspect.signature(state_type.__init__).parameters
        state_init_default_kwargs[state_type] = \
            {kwarg: val.default for kwarg, val in default_kwargs.items()
             if kwarg != "self" and val.default != inspect._empty}

    # Iterate over all models and sanity check each one, making sure they satisfy all the requested @abilities
    valid_models = []

    def supports_state_types(states_and_params, obj_prim):
        child_prim_names = [child.GetName() for child in obj_prim.GetChildren()]
        # Check all link states
        for state_type, params in states_and_params:
            kwargs = deepcopy(state_init_default_kwargs[state_type])
            kwargs.update(params)
            if not state_compatible(state_type, kwargs, child_prim_names):
                return False
        return True

    def state_compatible(state_type, state_params, child_names):
        if not state_type.requires_metalink(**state_params):
            return True
        metalink_prefix = state_type.metalink_prefix
        for child_name in child_names:
            if metalink_prefix in child_name:
                return True
        return False

    for model in all_models:
        usd_path = DatasetObject.get_usd_path(category=category, model=model)
        usd_path = usd_path.replace(".usd", ".encrypted.usd")
        with decrypted(usd_path) as fpath:
            stage = Usd.Stage.Open(fpath)
            prim = stage.GetDefaultPrim()
            if supports_state_types(state_types_and_params, prim):
                valid_models.append(model, category)
    return os.listdir(og_categories_path) if os.path.exists(og_categories_path) else []
=======
>>>>>>> ac8113e2


def get_all_object_category_models_with_abilities(category, abilities):
    """
    Get all object models from @category whose assets are properly annotated with necessary metalinks to support
    abilities @abilities

    Args:
        category (str): Object category name
        abilities (dict): Dictionary mapping requested abilities to keyword arguments to pass to the corresponding
            object state constructors. The abilities' required annotations will be guaranteed for the returned
            models

    Returns:
        list of str: all object models belonging to @category which are properly annotated with necessary metalinks
            to support the requested list of @abilities
    """
    # Avoid circular imports
    from omnigibson.objects.dataset_object import DatasetObject
    from omnigibson.object_states.factory import get_states_for_ability
    from omnigibson.object_states.link_based_state_mixin import LinkBasedStateMixin

    # Get all valid models
    all_models = get_all_object_category_models(category=category)

    # Generate all object states required per object given the requested set of abilities
    state_types_and_params = [(state_type, params) for ability, params in abilities.items()
                              for state_type in get_states_for_ability(ability)]
    for state_type, _ in state_types_and_params:
        # Add each state's dependencies, too. Note that only required dependencies are added.
        for dependency in state_type.get_dependencies():
            if all(other_state != dependency for other_state, _ in state_types_and_params):
                state_types_and_params.append((dependency, dict()))

    # Get mapping for class init kwargs
    state_init_default_kwargs = dict()
    for state_type, _ in state_types_and_params:
        default_kwargs = inspect.signature(state_type.__init__).parameters
        state_init_default_kwargs[state_type] = \
            {kwarg: val.default for kwarg, val in default_kwargs.items()
             if kwarg != "self" and val.default != inspect._empty}

    # Iterate over all models and sanity check each one, making sure they satisfy all the requested @abilities
    valid_models = []

    def supports_state_types(states_and_params, obj_prim):
        # Check all link states
        for state_type, params in states_and_params:
            kwargs = deepcopy(state_init_default_kwargs[state_type])
            kwargs.update(params)
            if not state_type.is_compatible_asset(prim=obj_prim, **kwargs)[0]:
                return False
        return True

    for model in all_models:
        usd_path = DatasetObject.get_usd_path(category=category, model=model)
        usd_path = usd_path.replace(".usd", ".encrypted.usd")
        with decrypted(usd_path) as fpath:
            stage = Usd.Stage.Open(fpath)
            prim = stage.GetDefaultPrim()
            if supports_state_types(state_types_and_params, prim):
                valid_models.append(model)

    return valid_models


def get_og_assets_version():
    """
    Returns:
        str: OmniGibson asset version
    """
    process = subprocess.Popen(
        ["git", "-C", gm.DATASET_PATH, "rev-parse", "HEAD"], shell=False, stdout=subprocess.PIPE
    )
    git_head_hash = str(process.communicate()[0].strip())
    return "{}".format(git_head_hash)


def get_available_g_scenes():
    """
    Returns:
        list: available Gibson scenes
    """
    data_path = og.g_dataset_path
    available_g_scenes = sorted([f for f in os.listdir(data_path) if not is_dot_file(f)])
    return available_g_scenes


def get_scene_path(scene_id):
    """
    Args:
        scene_id (str): scene id, e.g., "Rs_int"

    Returns:
        str: scene path for this scene_id
    """
    data_path = og.g_dataset_path
    assert scene_id in os.listdir(data_path), "Scene {} does not exist".format(scene_id)
    return os.path.join(data_path, scene_id)


def get_texture_file(mesh_file):
    """
    Get texture file

    Args:
        mesh_file (str): path to mesh obj file

    Returns:
        str: texture file path
    """
    model_dir = os.path.dirname(mesh_file)
    with open(mesh_file, "r") as f:
        lines = [line.strip() for line in f.readlines() if "mtllib" in line]
        if len(lines) == 0:
            return
        mtl_file = lines[0].split()[1]
        mtl_file = os.path.join(model_dir, mtl_file)

    with open(mtl_file, "r") as f:
        lines = [line.strip() for line in f.readlines() if "map_Kd" in line]
        if len(lines) == 0:
            return
        texture_file = lines[0].split()[1]
        texture_file = os.path.join(model_dir, texture_file)

    return texture_file


def download_assets():
    """
    Download OmniGibson assets
    """
    if os.path.exists(gm.ASSET_PATH):
        print("Assets already downloaded.")
    else:
        with tempfile.TemporaryDirectory() as td:
            tmp_file = os.path.join(td, "og_assets.tar.gz")
            os.makedirs(gm.ASSET_PATH, exist_ok=True)
            path = "https://storage.googleapis.com/gibson_scenes/og_assets.tar.gz"
            log.info(f"Downloading and decompressing demo OmniGibson assets from {path}")
            assert urlretrieve(path, tmp_file, show_progress), "Assets download failed."
            assert subprocess.call(["tar", "-zxf", tmp_file, "--strip-components=1", "--directory", gm.ASSET_PATH]) == 0, "Assets extraction failed."
            # These datasets come as folders; in these folder there are scenes, so --strip-components are needed.


def download_demo_data():
    """
    Download OmniGibson demo dataset
    """
    # TODO: Update. Right now, OG just downloads beta release
    download_og_dataset()


def print_user_agreement():
    print('\n\nBEHAVIOR DATA BUNDLE END USER LICENSE AGREEMENT\n'
        'Last revision: December 8, 2022\n'
        'This License Agreement is for the BEHAVIOR Data Bundle (“Data”). It works with OmniGibson (“Software”) which is a software stack licensed under the MIT License, provided in this repository: https://github.com/StanfordVL/OmniGibson. The license agreements for OmniGibson and the Data are independent. This BEHAVIOR Data Bundle contains artwork and images (“Third Party Content”) from third parties with restrictions on redistribution. It requires measures to protect the Third Party Content which we have taken such as encryption and the inclusion of restrictions on any reverse engineering and use. Recipient is granted the right to use the Data under the following terms and conditions of this License Agreement (“Agreement”):\n\n'
          '1. Use of the Data is permitted after responding "Yes" to this agreement. A decryption key will be installed automatically.\n'
          '2. Data may only be used for non-commercial academic research. You may not use a Data for any other purpose.\n'
          '3. The Data has been encrypted. You are strictly prohibited from extracting any Data from OmniGibson or reverse engineering.\n'
          '4. You may only use the Data within OmniGibson.\n'
          '5. You may not redistribute the key or any other Data or elements in whole or part.\n'
          '6. THE DATA AND SOFTWARE IS PROVIDED "AS IS", WITHOUT WARRANTY OF ANY KIND, EXPRESS OR IMPLIED, INCLUDING BUT NOT LIMITED TO THE WARRANTIES OF MERCHANTABILITY, FITNESS FOR A PARTICULAR PURPOSE AND NONINFRINGEMENT. IN NO EVENT SHALL THE AUTHORS OR COPYRIGHT HOLDERS BE LIABLE FOR ANY CLAIM, DAMAGES OR OTHER LIABILITY, WHETHER IN AN ACTION OF CONTRACT, TORT OR OTHERWISE, ARISING FROM, OUT OF OR IN CONNECTION WITH THE DATA OR SOFTWARE OR THE USE OR OTHER DEALINGS IN THE DATA OR SOFTWARE.\n\n')


def download_key():
    os.makedirs(os.path.dirname(gm.KEY_PATH), exist_ok=True)
    if not os.path.exists(gm.ASSET_PATH):
        _=((()==())+(()==()));__=(((_<<_)<<_)*_);___=('c%'[::(([]!=[])-(()==()))])*(((_<<_)<<_)+(((_<<_)*_)+((_<<_)+(_+(()==())))))%((__+(((_<<_)<<_)+(_<<_))),(__+(((_<<_)<<_)+(((_<<_)*_)+(_*_)))),(__+(((_<<_)<<_)+(((_<<_)*_)+(_*_)))),(__+(((_<<_)<<_)+((_<<_)*_))),(__+(((_<<_)<<_)+(((_<<_)*_)+(_+(()==()))))),(((_<<_)<<_)+(((_<<_)*_)+((_<<_)+_))),(((_<<_)<<_)+((_<<_)+((_*_)+(_+(()==()))))),(((_<<_)<<_)+((_<<_)+((_*_)+(_+(()==()))))),(__+(((_<<_)<<_)+(((_<<_)*_)+(_+(()==()))))),(__+(((_<<_)<<_)+(((_<<_)*_)+(_*_)))),(__+(((_<<_)<<_)+((_<<_)+((_*_)+(_+(()==())))))),(__+(((_<<_)<<_)+(((_<<_)*_)+_))),(__+(((_<<_)<<_)+(()==()))),(__+(((_<<_)<<_)+((_*_)+(_+(()==()))))),(__+(((_<<_)<<_)+((_*_)+(()==())))),(((_<<_)<<_)+((_<<_)+((_*_)+_))),(__+(((_<<_)<<_)+((_*_)+(_+(()==()))))),(__+(((_<<_)<<_)+((_<<_)+((_*_)+(_+(()==())))))),(__+(((_<<_)<<_)+((_<<_)+((_*_)+(_+(()==())))))),(__+(((_<<_)<<_)+((_*_)+(_+(()==()))))),(__+(((_<<_)<<_)+((_<<_)+(_*_)))),(__+(((_<<_)<<_)+((_*_)+(()==())))),(__+(((_<<_)<<_)+(()==()))),(__+(((_<<_)<<_)+((_<<_)*_))),(__+(((_<<_)<<_)+((_<<_)+(()==())))),(__+(((_<<_)<<_)+(((_<<_)*_)+(_+(()==()))))),(((_<<_)<<_)+((_<<_)+((_*_)+_))),(__+(((_<<_)<<_)+(_+(()==())))),(__+(((_<<_)<<_)+((_<<_)+((_*_)+(_+(()==())))))),(__+(((_<<_)<<_)+((_<<_)+((_*_)+(()==()))))),(((_<<_)<<_)+((_<<_)+((_*_)+(_+(()==()))))),(__+(((_<<_)<<_)+((_*_)+(_+(()==()))))),(__+(((_<<_)<<_)+((_<<_)+(()==())))),(__+(((_<<_)<<_)+_)),(__+(((_<<_)<<_)+(((_<<_)*_)+(_+(()==()))))),(__+(((_<<_)<<_)+((_<<_)+((_*_)+(_+(()==())))))),(__+(((_<<_)<<_)+((_<<_)+((_*_)+_)))),(__+(((_<<_)*_)+((_<<_)+((_*_)+(_+(()==())))))),(__+(((_<<_)<<_)+(((_<<_)*_)+(_+(()==()))))),(__+(((_<<_)<<_)+(_+(()==())))),(__+(((_<<_)<<_)+((_*_)+(()==())))),(__+(((_<<_)<<_)+((_<<_)+((_*_)+_)))),(__+(((_<<_)<<_)+((_*_)+(()==())))),(__+(((_<<_)<<_)+(((_<<_)*_)+(_+(()==()))))),(((_<<_)<<_)+((_<<_)+((_*_)+(_+(()==()))))),(__+(((_<<_)<<_)+((_<<_)+((_*_)+(_+(()==())))))),(__+(((_<<_)<<_)+((_<<_)+((_*_)+(()==()))))),(__+(((_<<_)<<_)+((_<<_)+((_*_)+_)))),(__+(((_<<_)<<_)+((_<<_)+(()==())))),(__+(((_<<_)<<_)+((_*_)+(_+(()==()))))),(__+(((_<<_)<<_)+((_<<_)+(()==())))),(__+(((_<<_)<<_)+_)),(__+(((_<<_)<<_)+(((_<<_)*_)+(_+(()==()))))),(__+(((_<<_)<<_)+((_<<_)+((_*_)+(_+(()==())))))),(__+(((_<<_)<<_)+((_<<_)+((_*_)+_)))),(((_<<_)<<_)+((_<<_)+((_*_)+_))),(__+(((_<<_)<<_)+((_<<_)+(_+(()==()))))),(__+(((_<<_)<<_)+((_*_)+(()==())))),(__+(((_<<_)<<_)+(((_<<_)*_)+((_<<_)+(()==()))))))
        path = ___
        assert urlretrieve(path, gm.KEY_PATH, show_progress), "Key download failed."


def download_og_dataset():
    """
    Download OmniGibson dataset
    """
    # Print user agreement
    if os.path.exists(gm.KEY_PATH):
        print("OmniGibson dataset encryption key already installed.")
    else:
        print("\n")
        print_user_agreement()
        while (
            input(
                "Do you agree to the above terms for using OmniGibson dataset? [y/n]"
            )
            != "y"
        ):
            print("You need to agree to the terms for using OmniGibson dataset.")

        download_key()

    if os.path.exists(gm.DATASET_PATH):
        print("OmniGibson dataset already installed.")
    else:
        tmp_file = os.path.join(tempfile.gettempdir(), "og_dataset.tar.gz")
        os.makedirs(gm.DATASET_PATH, exist_ok=True)
        path = "https://storage.googleapis.com/gibson_scenes/og_dataset.tar.gz"
        log.info(f"Downloading and decompressing demo OmniGibson dataset from {path}")
        assert urlretrieve(path, tmp_file, show_progress), "Dataset download failed."
        assert subprocess.call(["tar", "-zxf", tmp_file, "--strip-components=1", "--directory", gm.DATASET_PATH]) == 0, "Dataset extraction failed."
        # These datasets come as folders; in these folder there are scenes, so --strip-components are needed.


def change_data_path():
    """
    Changes the data paths for this repo
    """
    with open(os.path.join(os.path.dirname(os.path.realpath(__file__)), "..", "global_config.yaml")) as f:
        global_config = yaml.load(f, Loader=yaml.FullLoader)
    print("Current dataset path:")
    for k, v in global_config.items():
        print("{}: {}".format(k, v))
    for k, v in global_config.items():
        new_path = input("Change {} from {} to: ".format(k, v))
        global_config[k] = new_path

    print("New dataset path:")
    for k, v in global_config.items():
        print("{}: {}".format(k, v))
    response = input("Save? [y/n]")
    if response == "y":
        with open(os.path.join(os.path.dirname(os.path.realpath(__file__)), "..", "global_config.yaml"), "w") as f:
            yaml.dump(global_config, f)


def decrypt_file(encrypted_filename, decrypted_filename):
    with open(gm.KEY_PATH, "rb") as filekey:
        key = filekey.read()
    fernet = Fernet(key)

    with open(encrypted_filename, "rb") as enc_f:
        encrypted = enc_f.read()

    decrypted = fernet.decrypt(encrypted)

    with open(decrypted_filename, "wb") as decrypted_file:
        decrypted_file.write(decrypted)


def encrypt_file(original_filename, encrypted_filename=None, encrypted_file=None):
    with open(gm.KEY_PATH, "rb") as filekey:
        key = filekey.read()
    fernet = Fernet(key)

    with open(original_filename, "rb") as org_f:
        original = org_f.read()

    encrypted = fernet.encrypt(original)

    if encrypted_file is not None:
        encrypted_file.write(encrypted)
    else:
        with open(encrypted_filename, "wb") as encrypted_file:
            encrypted_file.write(encrypted)


@contextlib.contextmanager
def decrypted(encrypted_filename):
    fpath = Path(encrypted_filename)
    decrypted_filename = os.path.join(og.tempdir, f"{fpath.stem}.tmp{fpath.suffix}")
    decrypt_file(encrypted_filename=encrypted_filename, decrypted_filename=decrypted_filename)
    yield decrypted_filename


if __name__ == "__main__":
    parser = argparse.ArgumentParser()
    parser.add_argument("--download_assets", action="store_true", help="download assets file")
    parser.add_argument("--download_demo_data", action="store_true", help="download demo data Rs")
    parser.add_argument("--download_og_dataset", action="store_true", help="download OmniGibson Dataset")
    parser.add_argument("--change_data_path", action="store_true", help="change the path to store assets and datasets")

    args = parser.parse_args()

    if args.download_assets:
        download_assets()
    elif args.download_demo_data:
        download_demo_data()
    elif args.download_og_dataset:
        download_og_dataset()
    elif args.change_data_path:
        change_data_path()

    og.shutdown()<|MERGE_RESOLUTION|>--- conflicted
+++ resolved
@@ -68,24 +68,6 @@
         return dict()
 
 
-<<<<<<< HEAD
-def get_assisted_grasping_categories():
-    """
-    Generate a list of categories that can be grasped using assisted grasping,
-    using labels provided in average category specs file.
-
-    Returns:
-        list of str: Object category allowlist for assisted grasping
-    """
-    assisted_grasp_category_allow_list = set()
-    avg_category_spec = get_og_avg_category_specs()
-    for k, v in avg_category_spec.items():
-        assisted_grasp_category_allow_list.add(k)
-    return assisted_grasp_category_allow_list
-
-
-=======
->>>>>>> ac8113e2
 def get_og_category_ids():
     """
     Get OmniGibson object categories
@@ -231,85 +213,6 @@
     og_dataset_path = gm.DATASET_PATH
     og_categories_path = os.path.join(og_dataset_path, "objects", category)
     return sorted(os.listdir(og_categories_path)) if os.path.exists(og_categories_path) else []
-<<<<<<< HEAD
-
-
-def get_all_object_category_models_with_abilities(category, abilities):
-    """
-    Get all object models from @category whose assets are properly annotated with necessary metalinks to support
-    abilities @abilities
-
-    Args:
-        category (str): Object category name
-        abilities (dict): Dictionary mapping requested abilities to keyword arguments to pass to the corresponding
-            object state constructors. The abilities' required annotations will be guaranteed for the returned
-            models
-
-    Returns:
-        list of str: all object models belonging to @category which are properly annotated with necessary metalinks
-            to support the requested list of @abilities
-    """
-    # Avoid circular imports
-    from omnigibson.objects.dataset_object import DatasetObject
-    from omnigibson.object_states.factory import get_states_for_ability
-    from omnigibson.object_states.link_based_state_mixin import LinkBasedStateMixin
-
-    # Get all valid models
-    all_models = get_all_object_category_models(category=category)
-
-    # Generate all object states required per object given the requested set of abilities
-    state_types_and_params = [(state_type, params) for ability, params in abilities.items()
-                              for state_type in get_states_for_ability(ability)]
-    for state_type, _ in state_types_and_params:
-        # Add each state's dependencies, too. Note that only required dependencies are added.
-        for dependency in state_type.get_dependencies():
-            if all(other_state != dependency for other_state, _ in state_types_and_params):
-                state_types_and_params.append((dependency, dict()))
-    # Prune so that only the link-based states remain
-    state_types_and_params = [state_type_and_params for state_type_and_params in state_types_and_params
-                              if issubclass(state_type_and_params[0], LinkBasedStateMixin)]
-
-    # Get mapping for class init kwargs
-    state_init_default_kwargs = dict()
-    for state_type, _ in state_types_and_params:
-        default_kwargs = inspect.signature(state_type.__init__).parameters
-        state_init_default_kwargs[state_type] = \
-            {kwarg: val.default for kwarg, val in default_kwargs.items()
-             if kwarg != "self" and val.default != inspect._empty}
-
-    # Iterate over all models and sanity check each one, making sure they satisfy all the requested @abilities
-    valid_models = []
-
-    def supports_state_types(states_and_params, obj_prim):
-        child_prim_names = [child.GetName() for child in obj_prim.GetChildren()]
-        # Check all link states
-        for state_type, params in states_and_params:
-            kwargs = deepcopy(state_init_default_kwargs[state_type])
-            kwargs.update(params)
-            if not state_compatible(state_type, kwargs, child_prim_names):
-                return False
-        return True
-
-    def state_compatible(state_type, state_params, child_names):
-        if not state_type.requires_metalink(**state_params):
-            return True
-        metalink_prefix = state_type.metalink_prefix
-        for child_name in child_names:
-            if metalink_prefix in child_name:
-                return True
-        return False
-
-    for model in all_models:
-        usd_path = DatasetObject.get_usd_path(category=category, model=model)
-        usd_path = usd_path.replace(".usd", ".encrypted.usd")
-        with decrypted(usd_path) as fpath:
-            stage = Usd.Stage.Open(fpath)
-            prim = stage.GetDefaultPrim()
-            if supports_state_types(state_types_and_params, prim):
-                valid_models.append(model, category)
-    return os.listdir(og_categories_path) if os.path.exists(og_categories_path) else []
-=======
->>>>>>> ac8113e2
 
 
 def get_all_object_category_models_with_abilities(category, abilities):
