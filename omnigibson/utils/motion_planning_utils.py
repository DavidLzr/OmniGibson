--- conflicted
+++ resolved
@@ -134,14 +134,9 @@
     print(goal)
 
     ss.setStartAndGoalStates(start, goal)
-<<<<<<< HEAD
-=======
     if not state_valid_fn(start()) or not state_valid_fn(goal()):
         return
-
-    # this will automatically choose a default planner with
-    # default parameters
->>>>>>> f2dc88cb
+      
     solved = ss.solve(planning_time)
 
     if solved:
